# -*- coding: utf-8 -*-
"""Implementation of the Arnold-Awanou-Winther finite elements."""

# Copyright (C) 2016-2018 Lizao Li <lzlarryli@gmail.com>
#
# This file is part of FIAT.
#
# FIAT is free software: you can redistribute it and/or modify
# it under the terms of the GNU Lesser General Public License as published by
# the Free Software Foundation, either version 3 of the License, or
# (at your option) any later version.
#
# FIAT is distributed in the hope that it will be useful,
# but WITHOUT ANY WARRANTY; without even the implied warranty of
# MERCHANTABILITY or FITNESS FOR A PARTICULAR PURPOSE. See the
# GNU Lesser General Public License for more details.
#
# You should have received a copy of the GNU Lesser General Public License
# along with FIAT. If not, see <http://www.gnu.org/licenses/>.

from FIAT.finite_element import CiarletElement
from FIAT.dual_set import DualSet
from FIAT.polynomial_set import ONSymTensorPolynomialSet, ONPolynomialSet
from FIAT.functional import PointwiseInnerProductEvaluation as InnerProduct, IntegralMoment, FrobeniusIntegralMoment as FIM
from FIAT.quadrature import GaussLegendreQuadratureLineRule, QuadratureRule, make_quadrature
from FIAT.reference_element import UFCInterval as interval
import numpy


class IntegralBidirectionalLegendreMoment(IntegralMoment):
    """Moment of dot(s1, dot(tau, s2)) against Legendre on entity."""
    def __init__(self, cell, s1, s2, entity, mom_deg, comp_deg):
        sd = cell.get_spatial_dimension()
        shp = (sd, sd)

        s1s2T = numpy.outer(s1, s2)
        quadpoints = comp_deg + 1
        Q = GaussLegendreQuadratureLineRule(interval(), quadpoints)
        legendre = numpy.polynomial.legendre.legval(2*Q.get_points()-1, [0]*mom_deg + [1])

        # Missing a constant factor for transformation of domain, but it doesn't matter
        # for the kernel of the functional
        f_at_qpts = [s1s2T*legendre[i] for i in range(quadpoints)]

        # Map the quadrature points
        fmap = cell.get_entity_transform(sd-1, entity)
        mappedqpts = [fmap(pt) for pt in Q.get_points()]
        mappedQ = QuadratureRule(cell, mappedqpts, Q.get_weights())

        IntegralMoment.__init__(self, cell, mappedQ, f_at_qpts, shp=shp)


    def to_riesz(self, poly_set):
        es = poly_set.get_expansion_set()
        ed = poly_set.get_embedded_degree()
        pts = list(self.pt_dict.keys())
        bfs = es.tabulate(ed, pts)
        wts = numpy.array([foo[0][0] for foo in list(self.pt_dict.values())])
        result = numpy.zeros(poly_set.coeffs.shape[1:], "d")

        for i in range(result.shape[0]):
            for j in range(result.shape[1]):
                result[i, j, :] = numpy.dot(bfs, wts[:, i, j])

        return result    
    

class IntegralNormalNormalLegendreMoment(IntegralBidirectionalLegendreMoment):
    """Moment of dot(n, dot(tau, n)) against Legendre on entity."""
    def __init__(self, cell, entity, mom_deg, comp_deg):
        n = cell.compute_scaled_normal(entity)
        IntegralBidirectionalLegendreMoment.__init__(self, cell, n, n,
                                                     entity, mom_deg, comp_deg)


class IntegralNormalTangentialLegendreMoment(IntegralBidirectionalLegendreMoment):
    """Moment of dot(n, dot(tau, n)) against Legendre on entity."""
    def __init__(self, cell, entity, mom_deg, comp_deg):
        n = cell.compute_scaled_normal(entity)
        t = cell.compute_edge_tangent(entity)
        IntegralBidirectionalLegendreMoment.__init__(self, cell, n, t,
                                                     entity, mom_deg, comp_deg)


class ArnoldAwanouWintherDual(DualSet):
    """Degrees of freedom for Arnold-Awanou-Winther elements."""
    def __init__(self, cell, degree):
        dim = cell.get_spatial_dimension()
        if not dim == 2:
            raise ValueError("Arnold-Awanou-Winther elements are only"
                             "defined in dimension 2, for now! The theory"
                             "is there in 3D, I just haven't implemented it.")

        if not degree == 2:
            raise ValueError("Arnold-Awanou-Winther elements are only defined"
                             "for degree 2.")

        # construct the degrees of freedoms
        dofs = []               # list of functionals
        # dof_ids[i][j] contains the indices of dofs that are associated with
        # entity j in dim i
        dof_ids = {}

        # no vertex dof
        dof_ids[0] = {i: [] for i in range(dim + 1)}

        # edge dofs
        (_dofs, _dof_ids) = self._generate_edge_dofs(cell, degree)
        dofs.extend(_dofs)
        dof_ids[1] = _dof_ids

        # cell dofs
        (_dofs, _dof_ids) = self._generate_trig_dofs(cell, degree, len(dofs))
        dofs.extend(_dofs)
        dof_ids[dim] = _dof_ids

        # extra dofs for enforcing linearity of dot(n, dot(sigma, n)) on edges
        (_dofs, _dof_ids) = self._generate_constraint_dofs(cell, degree, len(dofs))
        dofs.extend(_dofs)

        for entity_id in range(3):
            dof_ids[1][entity_id] = dof_ids[1][entity_id] + _dof_ids[entity_id]

        super(ArnoldAwanouWintherDual, self).__init__(dofs, cell, dof_ids)


<<<<<<< HEAD
=======
    # @staticmethod
    # def _generate_edge_dofs(cell, degree):
    #     """generate dofs on edges.
    #     On each edge, let n be its normal. The components of dot(u, n)
    #     are evaluated at two different points.
    #     """
    #     dofs = []
    #     dof_ids = {}
    #     offset = 0

    #     for entity_id in range(3):                  # a triangle has 3 edges
    #         for order in (0,1):
    #             dofs += [IntegralNormalNormalLegendreMoment(cell, entity_id, order, 2),
    #                      IntegralNormalTangentialLegendreMoment(cell, entity_id, order, 2)]
    #         num_new_dofs = 4                # 2 dof per order on edge
    #         dof_ids[entity_id] = list(range(offset, offset + num_new_dofs))
    #         offset += num_new_dofs
    #     return (dofs, dof_ids)


>>>>>>> 905d21ad
    @staticmethod
    def _generate_edge_dofs(cell, degree):
        """generate dofs on edges.
        On each edge, let n be its normal. The components of dot(u, n)
        are evaluated at two different points.
        """
        dofs = []
        dof_ids = {}
        offset = 0

        for entity_id in range(3):                  # a triangle has 3 edges
            pts = cell.make_points(1, entity_id, degree + 1)  # edges are 1D
            normal = cell.compute_scaled_normal(entity_id)
            tangent = cell.compute_tangents(1, entity_id)[0]
            dofs += [InnerProduct(cell, normal, dir, pt) for pt in pts for dir in [normal, tangent]]
            num_new_dofs = 2*len(pts)               # 2 dof per point on edge
<<<<<<< HEAD
=======

>>>>>>> 905d21ad
            dof_ids[entity_id] = list(range(offset, offset + num_new_dofs))
            offset += num_new_dofs
        return (dofs, dof_ids)

<<<<<<< HEAD
    # @staticmethod
    # def _generate_edge_dofs(cell, degree):
    #     """generate dofs on edges.
    #     On each edge, let n be its normal. The components of dot(u, n)
    #     are evaluated at two different points.
    #     """
    #     dofs = []
    #     dof_ids = {}
    #     offset = 0

    #     for entity_id in range(3):                  # a triangle has 3 edges
    #         for order in (0,1):
    #             dofs += [IntegralNormalNormalLegendreMoment(cell, entity_id, order, 2),
    #                      IntegralNormalTangentialLegendreMoment(cell, entity_id, order, 2)]
    #         num_new_dofs = 4                # 2 dof per order on edge
    #         dof_ids[entity_id] = list(range(offset, offset + num_new_dofs))
    #         offset += num_new_dofs
    #     return (dofs, dof_ids)


=======
    
>>>>>>> 905d21ad
    @staticmethod
    def _generate_constraint_dofs(cell, degree, offset):
        """
        Generate constraint dofs on edges.
        dot(n, dot(sigma, n)) must be linear on each edge.
        So we introduce functionals whose kernel describes this property,
        as described in the FIAT paper.
        """
        dofs = []
        dof_ids = {}

        for entity_id in range(3):
            dof = IntegralNormalNormalLegendreMoment(cell, entity_id, degree, 2)
            dofs += [dof]
            dof_ids[entity_id] = [offset]
            offset += 1

        return (dofs, dof_ids)


    @staticmethod
    def _generate_trig_dofs(cell, degree, offset):
        """generate dofs on edges.
        On each triangle, for degree=r, the three components
              u11, u12, u22
        are evaluated at a single point.
        """
        dofs = []
        dof_ids = {}
        momdeg = degree - 2
        # Tabulate all ON polys of certain degree
        Q = make_quadrature(cell, 2*(degree+momdeg))
        sd = cell.get_spatial_dimension()
        Pkm2 = ONPolynomialSet(cell, momdeg)
        pkm2vals = Pkm2.tabulate(Q.get_points())[tuple([0 for i in range(sd)])]

        e1 = numpy.array([1.0, 0.0])              # euclidean basis 1
        e2 = numpy.array([0.0, 1.0])              # euclidean basis 2
        basis = [(e1, e1), (e1, e2), (e2, e2)]    # basis for symmetric matrix
        for (v1, v2) in basis:
            v1v2t = numpy.outer(v1, v2)
            for i in range(pkm2vals.shape[0]):
                fatqp = numpy.asarray([[[x * p for p in pkm2vals[i, :]]
                                        for x in y] for y in v1v2t])
                dofs.append(FIM(cell, Q, fatqp))

        num_dofs = len(dofs)
        dof_ids[0] = list(range(offset, offset + num_dofs))
        return (dofs, dof_ids)


class ArnoldAwanouWinther(CiarletElement):
    """The definition of the Arnold-Awanou-Winther element.
    """
    def __init__(self, cell, degree):
        assert degree == 2, "Only defined for degree 2"
        # polynomial space
        Ps = ONSymTensorPolynomialSet(cell, degree)
        # degrees of freedom
        Ls = ArnoldAwanouWintherDual(cell, degree)
        # mapping under affine transformation
        mapping = "double contravariant piola"

        super(ArnoldAwanouWinther, self).__init__(Ps, Ls, degree,
                                                  mapping=mapping)<|MERGE_RESOLUTION|>--- conflicted
+++ resolved
@@ -124,8 +124,6 @@
         super(ArnoldAwanouWintherDual, self).__init__(dofs, cell, dof_ids)
 
 
-<<<<<<< HEAD
-=======
     # @staticmethod
     # def _generate_edge_dofs(cell, degree):
     #     """generate dofs on edges.
@@ -146,7 +144,6 @@
     #     return (dofs, dof_ids)
 
 
->>>>>>> 905d21ad
     @staticmethod
     def _generate_edge_dofs(cell, degree):
         """generate dofs on edges.
@@ -163,38 +160,10 @@
             tangent = cell.compute_tangents(1, entity_id)[0]
             dofs += [InnerProduct(cell, normal, dir, pt) for pt in pts for dir in [normal, tangent]]
             num_new_dofs = 2*len(pts)               # 2 dof per point on edge
-<<<<<<< HEAD
-=======
-
->>>>>>> 905d21ad
             dof_ids[entity_id] = list(range(offset, offset + num_new_dofs))
             offset += num_new_dofs
         return (dofs, dof_ids)
 
-<<<<<<< HEAD
-    # @staticmethod
-    # def _generate_edge_dofs(cell, degree):
-    #     """generate dofs on edges.
-    #     On each edge, let n be its normal. The components of dot(u, n)
-    #     are evaluated at two different points.
-    #     """
-    #     dofs = []
-    #     dof_ids = {}
-    #     offset = 0
-
-    #     for entity_id in range(3):                  # a triangle has 3 edges
-    #         for order in (0,1):
-    #             dofs += [IntegralNormalNormalLegendreMoment(cell, entity_id, order, 2),
-    #                      IntegralNormalTangentialLegendreMoment(cell, entity_id, order, 2)]
-    #         num_new_dofs = 4                # 2 dof per order on edge
-    #         dof_ids[entity_id] = list(range(offset, offset + num_new_dofs))
-    #         offset += num_new_dofs
-    #     return (dofs, dof_ids)
-
-
-=======
-    
->>>>>>> 905d21ad
     @staticmethod
     def _generate_constraint_dofs(cell, degree, offset):
         """
