import copy
from itertools import chain

import numpy

from FIAT.quadrature import FacetQuadratureRule, QuadratureRule
from FIAT.reference_element import SimplicialComplex, lattice_iter


def bary_to_xy(verts, bary, result=None):
    """Maps barycentric coordinates to physical points.

    :arg verts: A tuple of points.
    :arg bary: A row-stacked numpy array of barycentric coordinates.
    :arg result: A row-stacked numpy array of physical points.
    :returns: result
    """
    return numpy.dot(bary, verts, out=result)


def xy_to_bary(verts, pts, result=None):
    """Maps physical points to barycentric coordinates.

    :arg verts: A tuple of points.
    :arg pts: A row-stacked numpy array of physical points.
    :arg result: A row-stacked numpy array of barycentric coordinates.
    :returns: result
    """
    verts = numpy.asarray(verts)
    pts = numpy.asarray(pts)
    npts = pts.shape[0]
    sdim = verts.shape[1]

    mat = numpy.vstack((verts.T, numpy.ones((1, sdim+1))))
    b = numpy.vstack((pts.T, numpy.ones((1, npts))))
    foo = numpy.linalg.solve(mat, b)
    if result is None:
        return numpy.copy(foo.T)
    else:
        result[:, :] = foo[:, :].T
    return result


def facet_support(facet_coords, tol=1.e-12):
    """Returns the support of a facet.

    :arg facet_coords: An iterable of tuples (barycentric coordinates) describing the facet.
    :returns: A tuple of vertex ids where some coordinate is nonzero.
    """
    return tuple(sorted(set(i for x in facet_coords for (i, xi) in enumerate(x) if abs(xi) > tol)))


def invert_cell_topology(T):
    """Returns a dict of dicts mapping dimension x vertices to entity id."""
    return {dim: {T[dim][entity]: entity for entity in T[dim]} for dim in T}


class SplitSimplicialComplex(SimplicialComplex):
    """Abstract class to implement a split on a Simplex.

    :arg parent: The parent Simplex to split.
    :arg vertices: The vertices of the simplicial complex.
    :arg topology: The topology of the simplicial complex.
    """
    def __init__(self, parent, vertices, topology):
        self._parent = parent

        bary = xy_to_bary(numpy.asarray(parent.get_vertices()), numpy.asarray(vertices))
        parent_top = parent.get_topology()
        parent_inv_top = invert_cell_topology(parent_top)

        # dict mapping child facets to their parent facet
        child_to_parent = {}
        # dict mapping parent facets to their children
        parent_to_children = {dim: {entity: [] for entity in parent_top[dim]} for dim in parent_top}
        for dim in topology:
            child_to_parent[dim] = {}
            for entity in topology[dim]:
                facet_ids = topology[dim][entity]
                facet_coords = bary[list(facet_ids), :]
                parent_verts = facet_support(facet_coords)
                parent_dim = len(parent_verts) - 1
                parent_entity = parent_inv_top[parent_dim][parent_verts]
                child_to_parent[dim][entity] = (parent_dim, parent_entity)
                parent_to_children[parent_dim][parent_entity].append((dim, entity))

        self._child_to_parent = child_to_parent
        self._parent_to_children = parent_to_children

        sd = parent.get_spatial_dimension()
        inv_top = invert_cell_topology(topology)

        # dict mapping cells to their boundary facets for each dimension,
        # while respecting the ordering on the parent simplex
        connectivity = {cell: {dim: [] for dim in topology} for cell in topology[sd]}
        for cell in topology[sd]:
            cell_verts = topology[sd][cell]
            for dim in parent_top:
                for entity in parent_top[dim]:
                    ref_verts = parent_top[dim][entity]
                    global_verts = tuple(cell_verts[v] for v in ref_verts)
                    connectivity[cell][dim].append(inv_top[dim][global_verts])
        self._cell_connectivity = connectivity

        super(SplitSimplicialComplex, self).__init__(parent.shape, vertices, topology)

    def get_child_to_parent(self):
        """Maps split complex facet tuple to its parent entity tuple."""
        return self._child_to_parent

    def get_parent_to_children(self):
        """Maps parent facet tuple to a list of tuples of entites in the split complex."""
        return self._parent_to_children

    def get_cell_connectivity(self):
        """Connectitivity from cell in a complex to global facet ids and
        respects the entity numbering on the reference cell.

        N.B. cell_connectivity[cell][dim] has the same contents as
        self.connectivity[(sd, dim)][cell], except those are sorted.
        """
        return self._cell_connectivity

    def construct_subelement(self, dimension):
        """Constructs the reference element of a cell subentity
        specified by subelement dimension.

        :arg dimension: subentity dimension (integer)
        """
        return self._parent.construct_subelement(dimension)

    def is_macrocell(self):
        return True

    def get_parent(self):
        return self._parent


class AlfeldSplit(SplitSimplicialComplex):
    """Splits a simplex into the simplicial complex obtained by
    connecting vertices to barycenter.
    """
    def __init__(self, ref_el):
        sd = ref_el.get_spatial_dimension()
        top = ref_el.get_topology()
        # Keep old facets, respecting the old numbering
        new_topology = copy.deepcopy(top)
        # Discard the cell interior
        new_topology[sd] = {}

        # Append the barycenter as the new vertex
        barycenter = ref_el.make_points(sd, 0, sd+1)
        old_verts = ref_el.get_vertices()
        new_verts = old_verts + tuple(barycenter)
        new_vert_id = len(old_verts)
        new_topology[0][new_vert_id] = (new_vert_id,)

        # Append new facets by adding the barycenter to old facets
        for dim in range(1, sd + 1):
            offset = len(new_topology[dim])
            for entity, ids in top[dim-1].items():
                new_topology[dim][offset+entity] = ids + (new_vert_id,)
        super(AlfeldSplit, self).__init__(ref_el, new_verts, new_topology)


class IsoSplit(SplitSimplicialComplex):
    """Splits simplex into the simplicial complex obtained by
    connecting points on a regular lattice.

    :arg ref_el: The parent Simplex to split.
    :kwarg degree: The number of subdivisions along each edge of the simplex.
    :kwarg variant: The point distribution variant.
    """
    def __init__(self, ref_el, degree=2, variant=None):
        # Construct new vertices entity-by-entity
        sd = ref_el.get_spatial_dimension()
        top = ref_el.get_topology()
        new_verts = []
        ref_lattice = []
        for dim in top:
            for entity in top[dim]:
                new_verts.extend(ref_el.make_points(dim, entity, degree, variant=variant))
                ref_lattice.extend(ref_el.make_points(dim, entity, degree))

<<<<<<< HEAD
        bary = xy_to_bary(ref_el.vertices, ref_lattice)
=======
        bary = xy_to_bary(ref_el.get_vertices(), ref_lattice)
>>>>>>> f76e95a8
        bary *= degree
        alphas = numpy.rint(bary[:, :-1])
        flat_index = {tuple(alpha): i for i, alpha in enumerate(alphas)}

        new_topology = {}
        new_topology[0] = {i: (i,) for i in range(len(new_verts))}
<<<<<<< HEAD
        new_topology[1] = {}
        # Loop through degree k-1 vertices
        # Construct a P1 simplex by connecting edges between this vertex and each of its neighbors by shifing each coordinate up by 1,
        # forming a P1 simplex
        cur = 0
=======
        # Loop through degree k-1 vertices
        # Construct a P1 simplex by connecting edges between a vertex and
        # its neighbors obtained by shifting each coordinate up by 1, forming a P1 simplex
        edges = []
>>>>>>> f76e95a8
        for alpha in lattice_iter(0, degree, sd):
            simplex = []
            for beta in lattice_iter(0, 2, sd):
                v1 = flat_index[tuple(a+b for a, b in zip(alpha, beta))]
                for v0 in simplex:
<<<<<<< HEAD
                    new_topology[1][cur] = tuple(sorted((v0, v1)))
                    cur = cur + 1
=======
                    edges.append(tuple(sorted((v0, v1))))
>>>>>>> f76e95a8
                simplex.append(v1)

        if sd == 3:
            # Cut the octahedron
            # FIXME do this more generically
            assert degree == 2
            v0, v1 = flat_index[(1, 0, 0)], flat_index[(0, 1, 1)]
<<<<<<< HEAD
            new_topology[1][cur] = tuple(sorted((v0, v1)))
=======
            edges.append(tuple(sorted((v0, v1))))

        new_topology[1] = dict(enumerate(sorted(edges)))
>>>>>>> f76e95a8

        # Get an adjacency list for each vertex
        edges = new_topology[1].values()
        adjacency = {v: set(chain.from_iterable(verts for verts in edges if v in verts))
                     for v in new_topology[0]}

        # Complete the higher dimensional facets by appending a vertex
        # adjacent to the vertices of codimension 1 facets
        for dim in range(2, sd+1):
            entities = []
            for entity in new_topology[dim-1]:
                facet = new_topology[dim-1][entity]
                for v in range(min(facet)):
                    if set(facet) < adjacency[v]:
                        entities.append((v,) + facet)
            new_topology[dim] = dict(enumerate(entities))
        super(IsoSplit, self).__init__(ref_el, new_verts, new_topology)


class MacroQuadratureRule(QuadratureRule):
    """Composite quadrature rule on parent facets that respects the splitting.

    :arg ref_el: A simplicial complex.
    :arg Q_ref: A QuadratureRule on the reference simplex.
    :args parent_facets: An iterable of facets of the same dimension as Q_ref,
                         defaults to all facets.

    :returns: A quadrature rule on the sub entities of the simplicial complex.
    """
    def __init__(self, ref_el, Q_ref, parent_facets=None):
        parent_dim = Q_ref.ref_el.get_spatial_dimension()
        if parent_facets is not None:
            parent_cell = ref_el.get_parent()
            parent_to_children = parent_cell.get_parent_to_children()
            facets = []
            for parent_entity in parent_facets:
                children = parent_to_children[parent_dim][parent_entity]
                facets.extend(entity for dim, entity in children if dim == parent_dim)
        else:
            top = ref_el.get_topology()
            facets = top[parent_dim]

        pts = []
        wts = []
        for entity in facets:
            Q_cur = FacetQuadratureRule(ref_el, parent_dim, entity, Q_ref)
            pts.extend(Q_cur.pts)
            wts.extend(Q_cur.wts)
        pts = tuple(pts)
        wts = tuple(wts)
        super(MacroQuadratureRule, self).__init__(ref_el, pts, wts)<|MERGE_RESOLUTION|>--- conflicted
+++ resolved
@@ -182,40 +182,23 @@
                 new_verts.extend(ref_el.make_points(dim, entity, degree, variant=variant))
                 ref_lattice.extend(ref_el.make_points(dim, entity, degree))
 
-<<<<<<< HEAD
-        bary = xy_to_bary(ref_el.vertices, ref_lattice)
-=======
         bary = xy_to_bary(ref_el.get_vertices(), ref_lattice)
->>>>>>> f76e95a8
         bary *= degree
         alphas = numpy.rint(bary[:, :-1])
         flat_index = {tuple(alpha): i for i, alpha in enumerate(alphas)}
 
         new_topology = {}
         new_topology[0] = {i: (i,) for i in range(len(new_verts))}
-<<<<<<< HEAD
-        new_topology[1] = {}
-        # Loop through degree k-1 vertices
-        # Construct a P1 simplex by connecting edges between this vertex and each of its neighbors by shifing each coordinate up by 1,
-        # forming a P1 simplex
-        cur = 0
-=======
         # Loop through degree k-1 vertices
         # Construct a P1 simplex by connecting edges between a vertex and
         # its neighbors obtained by shifting each coordinate up by 1, forming a P1 simplex
         edges = []
->>>>>>> f76e95a8
         for alpha in lattice_iter(0, degree, sd):
             simplex = []
             for beta in lattice_iter(0, 2, sd):
                 v1 = flat_index[tuple(a+b for a, b in zip(alpha, beta))]
                 for v0 in simplex:
-<<<<<<< HEAD
-                    new_topology[1][cur] = tuple(sorted((v0, v1)))
-                    cur = cur + 1
-=======
                     edges.append(tuple(sorted((v0, v1))))
->>>>>>> f76e95a8
                 simplex.append(v1)
 
         if sd == 3:
@@ -223,13 +206,9 @@
             # FIXME do this more generically
             assert degree == 2
             v0, v1 = flat_index[(1, 0, 0)], flat_index[(0, 1, 1)]
-<<<<<<< HEAD
-            new_topology[1][cur] = tuple(sorted((v0, v1)))
-=======
             edges.append(tuple(sorted((v0, v1))))
 
         new_topology[1] = dict(enumerate(sorted(edges)))
->>>>>>> f76e95a8
 
         # Get an adjacency list for each vertex
         edges = new_topology[1].values()
