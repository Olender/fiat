--- conflicted
+++ resolved
@@ -15,26 +15,22 @@
 # You should have received a copy of the GNU Lesser General Public License
 # along with FIAT. If not, see <http://www.gnu.org/licenses/>.
 
-<<<<<<< HEAD
-# from . import shapes, Lagrange
-=======
 from __future__ import absolute_import
+from FIAT import shapes, Lagrange
 
-from FIAT import shapes, Lagrange
->>>>>>> c84d5ce8
 
-# if __name__ == '__main__':
-#     shape = 3
-#     degree = 3
-#     lattice_size = 10 * degree
+if __name__ == '__main__':
+    shape = 3
+    degree = 3
+    lattice_size = 10 * degree
 
-#     U = Lagrange.Lagrange(shape, degree)
-#     pts = shapes.make_lattice(shape, lattice_size)
+    U = Lagrange.Lagrange(shape, degree)
+    pts = shapes.make_lattice(shape, lattice_size)
 
-#     us = U.function_space().tabulate(pts)
+    us = U.function_space().tabulate(pts)
 
-#     fout = open("foo.dat", "w")
-#     u0 = us[0]
-#     for i in range(len(pts)):
-#         fout.write("%s %s %s %s" % (pts[i][0], pts[i][1], pts[i][2], u0[i]))
-#     fout.close()+    fout = open("foo.dat", "w")
+    u0 = us[0]
+    for i in range(len(pts)):
+        fout.write("%s %s %s %s" % (pts[i][0], pts[i][1], pts[i][2], u0[i]))
+    fout.close()