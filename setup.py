#!/usr/bin/env python

from distutils.core import setup

<<<<<<< HEAD
setup(name="FIAT",
      version="1.1.0+",
      description="FInite element Automatic Tabulator",
      author="Robert C. Kirby",
      author_email="robert.c.kirby@gmail.com",
      url="http://www.math.ttu.edu/~kirby",
      license="LGPL v3 or later",
=======
setup(name="FIAT", \
      version="1.3.0+", \
      description="FInite element Automatic Tabulator", \
      author="Robert C. Kirby", \
      author_email="robert.c.kirby@gmail.com", \
      url="http://www.math.ttu.edu/~kirby", \
      license="LGPL v3 or later", \
>>>>>>> fbac61d3
      packages=['FIAT'])<|MERGE_RESOLUTION|>--- conflicted
+++ resolved
@@ -2,21 +2,11 @@
 
 from distutils.core import setup
 
-<<<<<<< HEAD
 setup(name="FIAT",
-      version="1.1.0+",
+      version="1.3.0+",
       description="FInite element Automatic Tabulator",
       author="Robert C. Kirby",
       author_email="robert.c.kirby@gmail.com",
       url="http://www.math.ttu.edu/~kirby",
       license="LGPL v3 or later",
-=======
-setup(name="FIAT", \
-      version="1.3.0+", \
-      description="FInite element Automatic Tabulator", \
-      author="Robert C. Kirby", \
-      author_email="robert.c.kirby@gmail.com", \
-      url="http://www.math.ttu.edu/~kirby", \
-      license="LGPL v3 or later", \
->>>>>>> fbac61d3
       packages=['FIAT'])